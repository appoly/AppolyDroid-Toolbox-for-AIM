--- conflicted
+++ resolved
@@ -55,11 +55,7 @@
 
 ```toml
 [versions]
-<<<<<<< HEAD
-appolydroidToolbox_AIM = "1.0.32" # Replace with the latest version
-=======
-appolydroidToolbox = "1.0.33" # Replace with the latest version
->>>>>>> a95f1e0f
+appolydroidToolbox_AIM = "1.0.33" # Replace with the latest version
 
 [libraries]
 appolydroid-toolbox-bom = { group = "com.github.appoly.AppolyDroid-Toolbox-for-AIM", name = "AppolyDroid-Toolbox-bom", version.ref = "appolydroidToolbox_AIM" }
@@ -112,11 +108,7 @@
 ```gradle.kts
 dependencies {
     // Import the BOM
-<<<<<<< HEAD
-    implementation(platform("com.github.appoly.AppolyDroid-Toolbox-for-AIM:AppolyDroid-Toolbox-bom:1.0.32"))
-=======
-    implementation(platform("com.github.appoly.AppolyDroid-Toolbox:AppolyDroid-Toolbox-bom:1.0.33"))
->>>>>>> a95f1e0f
+    implementation(platform("com.github.appoly.AppolyDroid-Toolbox-for-AIM:AppolyDroid-Toolbox-bom:1.0.33"))
 
     // Now you can use AppolyDroid modules without specifying versions
     implementation("com.github.appoly.AppolyDroid-Toolbox-for-AIM:BaseRepo")
