--- conflicted
+++ resolved
@@ -52,19 +52,13 @@
 				APIResult.Success(PageData(result))
 			} else {
 				val message = result.message.ifNullOrBlank { "Unknown error" }
-<<<<<<< HEAD
-				logger.e(
+				BaseRepoLog.e(
 					caller = this,
 					msg = "$logDescription failed! code:${response.statusCode.code}, message:\"$message\""
 				)
 				APIResult.Error(
 					responseCode = response.statusCode.code,
 					errors = listOf(message)
-=======
-				BaseRepoLog.e(
-					this,
-					"$logDescription failed! code:${response.statusCode.code}, message:\"$message\""
->>>>>>> 30c580f1
 				)
 			}
 		}
@@ -76,28 +70,22 @@
 				val errorBody = response.errorBody.parseBody<BaseResponse>(getRetrofitClient())
 				errors = errorBody?.errors ?: listOf("Unknown error")
 				messages = errorBody?.messages
-				logger.e(
+				BaseRepoLog.e(
 					caller = this,
 					msg = "$logDescription failed! code:${response.statusCode.code}, messages:\"$messages\", errors:\"$errors\""
 				)
 			} catch (e: Exception) {
-				logger.e(
+				BaseRepoLog.e(
 					caller = this,
 					msg = "$logDescription failed! code:${response.statusCode.code} - Failed to parse error body",
 					tr = e
 				)
-<<<<<<< HEAD
 				errors = listOf("Unknown error")
 			}
 			APIResult.Error(
 				responseCode = response.statusCode.code,
 				messages = messages,
 				errors = errors
-=======
-			BaseRepoLog.e(
-				this,
-				"$logDescription failed! code:${response.statusCode.code}, message:\"$message\""
->>>>>>> 30c580f1
 			)
 		}
 
@@ -108,17 +96,10 @@
 				is ConnectException,
 				is SocketException,
 				is SocketTimeoutException -> {
-<<<<<<< HEAD
-					logger.w(
+					BaseRepoLog.w(
 						caller = this,
 						msg = "$logDescription failed Due to No Connection!",
 						tr = response.throwable
-=======
-					BaseRepoLog.w(
-						this,
-						"$logDescription failed Due to No Connection!",
-						response.throwable
->>>>>>> 30c580f1
 					)
 					APIResult.Error(
 						responseCode = RESPONSE_EXCEPTION_CODE,
@@ -133,8 +114,7 @@
 						{ response.message() },
 						fallback = { "Unknown error" }
 					)
-<<<<<<< HEAD
-					logger.e(
+					BaseRepoLog.e(
 						caller = this,
 						msg = "$logDescription failed with exception! message:\"$message\"",
 						tr = response.throwable
@@ -143,12 +123,6 @@
 						responseCode = RESPONSE_EXCEPTION_CODE,
 						errors = listOf(message),
 						throwable = response.throwable
-=======
-					BaseRepoLog.e(
-						this,
-						"$logDescription failed with exception! message:\"$message\"",
-						response.throwable
->>>>>>> 30c580f1
 					)
 				}
 			}
