--- conflicted
+++ resolved
@@ -118,29 +118,20 @@
 				try {
 					internalFlow.emit(APIFlowState.Loading)
 					if (simulatedError != null) {
-<<<<<<< HEAD
-						Log.v(this@RefreshableAPIFlow, "Simulated error: ${simulatedError.errors}")
-=======
-						BaseRepoLog.v(this@RefreshableAPIFlow, "Simulated error: ${simulatedError.message}")
->>>>>>> 30c580f1
+						BaseRepoLog.v(this@RefreshableAPIFlow, "Simulated error: ${simulatedError.errors}")
 						delay(350) // Simulate network delay
 						internalFlow.emit(simulatedError)
 					} else {
 						internalFlow.emit(apiCall().asApiFlowState())
 					}
 				} catch (e: Exception) {
-<<<<<<< HEAD
-					Log.w(this@RefreshableAPIFlow, "Exception in refresh", e)
+					BaseRepoLog.w(this@RefreshableAPIFlow, "Exception in refresh", e)
 					internalFlow.emit(
 						APIFlowState.Error(
 							responseCode = AppolyBaseRepo.RESPONSE_EXCEPTION_CODE,
 							errors = listOf(e.message ?: "Unknown error")
 						)
 					)
-=======
-					BaseRepoLog.w(this@RefreshableAPIFlow, "Exception in refresh", e)
-					internalFlow.emit(APIFlowState.Error(AppolyBaseRepo.RESPONSE_EXCEPTION_CODE, e.message ?: "Unknown error"))
->>>>>>> 30c580f1
 				} finally {
 					isRefreshing.store(false)
 					refreshCompletion.complete(Unit)
