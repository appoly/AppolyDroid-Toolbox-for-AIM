--- conflicted
+++ resolved
@@ -101,80 +101,26 @@
 				if (result.success && result.data != null) {
 					APIResult.Success(result.data)
 				} else {
-<<<<<<< HEAD
 					handleFailure(
 						result = result,
 						statusCode = response.statusCode.code,
 						logDescription = logDescription
-=======
-					val message = result.message.ifNullOrBlank { "Unknown error" }
-					BaseRepoLog.e(
-						this,
-						"$logDescription failed! code:${response.statusCode.code}, message:\"$message\""
->>>>>>> 30c580f1
 					)
 				}
 			}
 
 			is ApiResponse.Failure.Error -> {
-<<<<<<< HEAD
 				handleFailureError(
 					response = response,
 					logDescription = logDescription
-=======
-				val message =
-					firstNotNullOrBlank(
-						{ response.errorBody.parseBody<ErrorBody>(getRetrofitClient())?.message },
-						{ response.message() },
-						fallback = { "Unknown error" }
-					)
-				BaseRepoLog.e(
-					this,
-					"$logDescription failed! code:${response.statusCode.code}, message:\"$message\""
->>>>>>> 30c580f1
 				)
 			}
 
 			is ApiResponse.Failure.Exception -> {
-<<<<<<< HEAD
 				handleFailureException(
 					response = response,
 					logDescription = logDescription
 				)
-=======
-				when (response.throwable) {
-					is NoConnectivityException,
-					is UnknownHostException,
-					is ConnectException,
-					is SocketException,
-					is SocketTimeoutException -> {
-						BaseRepoLog.w(
-							this,
-							"$logDescription failed Due to No Connection!",
-							response.throwable
-						)
-						APIResult.Error(
-							RESPONSE_EXCEPTION_CODE,
-							"No Internet Connection",
-							response.throwable.asNoConnectivityException()
-						)
-					}
-
-					else -> {
-						val message = firstNotNullOrBlank(
-							{ response.throwable.message },
-							{ response.message() },
-							fallback = { "Unknown error" }
-						)
-						BaseRepoLog.e(
-							this,
-							"$logDescription failed with exception! message:\"$message\"",
-							response.throwable
-						)
-						APIResult.Error(RESPONSE_EXCEPTION_CODE, message, response.throwable)
-					}
-				}
->>>>>>> 30c580f1
 			}
 		}
 	}
@@ -202,76 +148,26 @@
 				if (result.success) {
 					APIResult.Success(result)
 				} else {
-<<<<<<< HEAD
 					handleFailure(
 						result = result,
 						statusCode = response.statusCode.code,
 						logDescription = logDescription
-=======
-					val message = result.message.ifNullOrBlank { "Unknown error" }
-					BaseRepoLog.e(
-						this,
-						"$logDescription failed! code:${response.statusCode.code}, message:\"$message\""
->>>>>>> 30c580f1
 					)
 				}
 			}
 
 			is ApiResponse.Failure.Error -> {
-<<<<<<< HEAD
 				handleFailureError(
 					response = response,
 					logDescription = logDescription
-=======
-				val message =
-					firstNotNullOrBlank(
-						{ response.errorBody.parseBody<ErrorBody>(getRetrofitClient())?.message },
-						{ response.message() },
-						fallback = { "Unknown error" }
-					)
-				BaseRepoLog.e(
-					this,
-					"$logDescription failed! code:${response.statusCode.code}, message:\"$message\""
->>>>>>> 30c580f1
 				)
 			}
 
 			is ApiResponse.Failure.Exception -> {
-<<<<<<< HEAD
 				handleFailureException(
 					response = response,
 					logDescription = logDescription
 				)
-=======
-				when (response.throwable) {
-					is NoConnectivityException,
-					is UnknownHostException,
-					is ConnectException,
-					is SocketException,
-					is SocketTimeoutException -> {
-						BaseRepoLog.w(
-							this,
-							"$logDescription failed Due to No Connection!",
-							response.throwable
-						)
-						APIResult.Error(RESPONSE_EXCEPTION_CODE, "No Internet Connection", response.throwable)
-					}
-
-					else -> {
-						val message = firstNotNullOrBlank(
-							{ response.throwable.message },
-							{ response.message() },
-							fallback = { "Unknown error" }
-						)
-						BaseRepoLog.e(
-							this,
-							"$logDescription failed with exception! message:\"$message\"",
-							response.throwable
-						)
-						APIResult.Error(RESPONSE_EXCEPTION_CODE, message, response.throwable)
-					}
-				}
->>>>>>> 30c580f1
 			}
 		}
 	}
@@ -319,7 +215,7 @@
 	): APIResult.Error {
 		val errors = result.errors ?: listOf("Unknown error")
 		val messages = result.messages
-		logger.e(
+		BaseRepoLog.e(
 			caller = this,
 			msg = "$logDescription failed! code:$statusCode, messages:\"$messages\", errors:\"$errors\""
 		)
@@ -333,12 +229,12 @@
 			val errorBody = response.errorBody.parseBody<BaseResponse>(getRetrofitClient())
 			errors = errorBody?.errors ?: listOf("Unknown error")
 			messages = errorBody?.messages
-			logger.e(
+			BaseRepoLog.e(
 				caller = this,
 				msg = "$logDescription failed! code:${response.statusCode.code}, messages:\"$messages\", errors:\"$errors\""
 			)
 		} catch (e: Exception) {
-			logger.e(
+			BaseRepoLog.e(
 				caller = this,
 				msg = "$logDescription failed! code:${response.statusCode.code} - Failed to parse error body",
 				tr = e
@@ -355,7 +251,7 @@
 			is ConnectException,
 			is SocketException,
 			is SocketTimeoutException -> {
-				logger.w(
+				BaseRepoLog.w(
 					caller = this,
 					msg = "$logDescription failed Due to No Connection!",
 					tr = response.throwable
@@ -373,7 +269,7 @@
 					{ response.message() },
 					fallback = { "Unknown error" }
 				)
-				logger.e(
+				BaseRepoLog.e(
 					caller = this,
 					msg = "$logDescription failed with exception! message:\"$message\"",
 					tr = response.throwable
